--- conflicted
+++ resolved
@@ -233,13 +233,10 @@
     try {
         //play actual audio element, and pause the audioContext
         await currentPlayer.play();
-<<<<<<< HEAD
-=======
 
         if (IS_IOS_SAFARI) {
             audioCtx._paused = false; 
         }
->>>>>>> 7efcbb1d
 
         logDebug("playback success");
 
@@ -249,13 +246,10 @@
         setTimeout(async () => {
             try {
                 await currentPlayer.play();
-<<<<<<< HEAD
-=======
 
                 if (IS_IOS_SAFARI) {
                     audioCtx._paused = false;
                 }
->>>>>>> 7efcbb1d
 
                 logDebug("playback success on retry");
             } catch (retryErr) {
@@ -268,14 +262,10 @@
 export function pauseLoadedTrack() {
     if (!currentPlayer) return;
 
-<<<<<<< HEAD
-    handleAudioContextInterrupt();
-=======
     if (IS_IOS_SAFARI) {
         audioCtx._paused = true;
         savedState = null;
     }
->>>>>>> 7efcbb1d
 
     currentPlayer.pause();
 }
@@ -318,16 +308,11 @@
 
     currentPlayer = null;
 
-<<<<<<< HEAD
-    //some extra cleanup just in case, may not be necessary here
-    savedState = null;
-=======
     if (IS_IOS_SAFARI) {
         //some extra cleanup just in case, may not be necessary here
         savedState = null;
 
         audioCtx._paused = false;
->>>>>>> 7efcbb1d
 
         // tiny delay for iOS
         await new Promise(r => setTimeout(r, 100));
